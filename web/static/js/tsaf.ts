--- conflicted
+++ resolved
@@ -370,29 +370,6 @@
 				var Hover = Rickshaw.Class.create(Rickshaw.Graph.HoverDetail, {
 					render: function(args: any) {
 						legend.innerHTML = args.formattedXValue;
-<<<<<<< HEAD
-						args.detail.sort(function(a: any, b: any) { return a.order - b.order }).forEach( function(d: any) {
-							var line = document.createElement('div');
-							line.className = 'rline';
-							var swatch = document.createElement('div');
-							swatch.className = 'rswatch';
-							swatch.style.backgroundColor = d.series.color;
-							var label = document.createElement('div');
-							label.className = 'rlabel';
-							label.innerHTML = d.name + ": " + d.formattedYValue;
-							line.appendChild(swatch);
-							line.appendChild(label);
-							legend.appendChild(line);
-							var dot = document.createElement('div');
-							dot.className = 'dot';
-							dot.style.top = graph.y(d.value.y0 + d.value.y) + 'px';
-							dot.style.borderColor = d.series.color;
-							this.element.appendChild(dot);
-							dot.className = 'dot active';
-							this.show();
-						}, this );
-						}
-=======
 						args.detail.
 							sort((a: any, b: any) => { return a.order - b.order }).
 							forEach(function(d: any) {
@@ -416,7 +393,6 @@
 								this.show();
 							}, this);
 					}
->>>>>>> d3d9d377
 				});
 				var hover = new Hover({graph: graph});
 			});
